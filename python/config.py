--- conflicted
+++ resolved
@@ -83,11 +83,6 @@
 # radius for erosion of valid disparity areas. Ignored if less than 2
 cfg['msk_erosion'] = 2
 
-<<<<<<< HEAD
-
-# These two parameters are currently NOT USED
-=======
->>>>>>> 85c1f350
 # threshold (in meters) used for the fusion of two dems in triplet processing
 # It should be adapted to the zoom factor
 cfg['fusion_thresh'] = 3
