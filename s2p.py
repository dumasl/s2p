--- conflicted
+++ resolved
@@ -215,22 +215,14 @@
             process_tile_pair(tile_info, pair_id)
 
         # finalization
-<<<<<<< HEAD
         height_maps = []
-        
-        for i in range(1,nb_pairs+1):
-            if not os.path.isfile(os.path.join(tile_dir, 'pair_%d' % i, 'this_tile_is_masked.txt')):
-                height_maps.append(os.path.join(tile_dir, 'pair_%d' % i, 'height_map.tif'))
-        process.finalize_tile(tile_info, height_maps)
-=======
-        height_maps = [os.path.join(tile_dir, 'pair_%d' % i, 'height_map.tif') for i in range(1, nb_pairs + 1)]
+        for i in xrange(nb_pairs):
+            if not os.path.isfile(os.path.join(tile_dir, 'pair_%d' % (i+1), 'this_tile_is_masked.txt')):
+                height_maps.append(os.path.join(tile_dir, 'pair_%d' % (i+1), 'height_map.tif'))
         process.finalize_tile(tile_info, height_maps, utm_zone)
         
         # ply extrema
-        out_extrema_dir = os.path.join(tile_dir,'plyextrema.txt')
-        common.run("plyextrema %s %s" % (  tile_dir,
-                                           out_extrema_dir))
->>>>>>> df9093d1
+        common.run("plyextrema {} {}".format(tile_dir, os.path.join(tile_dir, 'plyextrema.txt')))
 
     except Exception:
         print("Exception in processing tile:")
