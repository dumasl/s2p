--- conflicted
+++ resolved
@@ -734,23 +734,13 @@
     global_pointing_correction(tiles)
     common.print_elapsed_time()
 
-<<<<<<< HEAD
-    if 'rectification' in steps:
-        print('rectifying tiles...')
-        parallel.launch_calls(rectification_pair, tiles_pairs, nb_workers, stereo_matcher)
-
-    if 'matching' in steps:
-        print('running stereo matching...')
-        parallel.launch_calls(stereo_matching, tiles_pairs, nb_workers, stereo_matcher)
-=======
     # rectification step:
     print('rectifying tiles...')
-    parallel.launch_calls(rectification_pair, tiles_pairs, nb_workers)
+    parallel.launch_calls(rectification_pair, tiles_pairs, nb_workers, stereo_matcher)
 
     # matching step:
     print('running stereo matching...')
-    parallel.launch_calls(stereo_matching, tiles_pairs, nb_workers)
->>>>>>> c9726d10
+    parallel.launch_calls(stereo_matching, tiles_pairs, nb_workers, stereo_matcher)
 
     if n > 2 and cfg['triangulation_mode'] == 'pairwise':
         # disparity-to-height step:
