--- conflicted
+++ resolved
@@ -329,17 +329,13 @@
             sys.exit(1)
 
 
-<<<<<<< HEAD
+
 def execute_job(config_file,params):
-=======
-def execute_job(config_file, tile_dir, step):
->>>>>>> 2fbc941d
     """
     Execute a job.
 
     Args:
          - json config file
-<<<<<<< HEAD
          - params  ( <==> [tile_dir,step,...])
     """
     tile_dir = params[0]
@@ -348,38 +344,24 @@
     tiles_full_info = initialization.init_tiles_full_info(config_file)
     
     if not (tile_dir == 'all_tiles' or 'dsm' in tile_dir ):
-=======
-         - tile_dir
-         - step
-    """
-    tiles_full_info = initialization.init_tiles_full_info(config_file)
-
-    if not tile_dir == 'all_tiles':
->>>>>>> 2fbc941d
         for tile in tiles_full_info:
             if tile_dir == tile['directory']:
                 tile_to_process = tile
                 break
 
     try:
-        if step == 2:
+        
+        if step == 2:#"preprocess_tiles":
             print 'preprocess_tiles on %s ...' % tile_to_process
             preprocess_tile(tile_to_process)
-<<<<<<< HEAD
         
         if step == 3:#"global_values":
             print 'global values ...'
-=======
-
-        if step == 3:
-            print 'global values...'
->>>>>>> 2fbc941d
             global_values(tiles_full_info)
 
-        if step == 4:
+        if step == 4:#"process_tiles" :
             print 'process_tiles on %s ...' % tile_to_process
             process_tile(tile_to_process)
-<<<<<<< HEAD
         
         if step == 5:#"global extent" :
             print 'global extent ...' 
@@ -397,12 +379,6 @@
     except KeyboardInterrupt:
         pool.terminate()
         sys.exit(1)
-=======
-
-        if step == 5:
-            print 'global finalization...'
-            global_finalization(tiles_full_info)
->>>>>>> 2fbc941d
 
     except common.RunFailure as e:
         print "FAILED call: ", e.args[0]["command"]
@@ -410,14 +386,12 @@
 
 
 def list_jobs(config_file, step):
-    """
-    """
+
     tiles_full_info = initialization.init_tiles_full_info(config_file)
     filename = str(step) + ".jobs"
 
     if not (os.path.exists(cfg['out_dir'])):
         os.mkdir(cfg['out_dir'])
-<<<<<<< HEAD
     
     if step in [2,4]:           #preprocessing, processing
         f = open(os.path.join(cfg['out_dir'],filename),'w')
@@ -426,16 +400,6 @@
             f.write(tile_dir + ' ' + str(step) + '\n')
         f.close()
     elif step in [3,5,7]:       # global values, global extent, finalization
-=======
-
-    if step in [2, 4]:
-        f = open(os.path.join(cfg['out_dir'], filename), 'w')
-        for tile in tiles_full_info:
-            tile_dir = tile['directory']
-            f.write(tile_dir + ' ' + str(step) + '\n')
-        f.close()
-    elif step in [3, 5]:
->>>>>>> 2fbc941d
         f = open(os.path.join(cfg['out_dir'],filename),'w')
         f.write('all_tiles ' + str(step) + '\n')
         f.close()
@@ -464,16 +428,13 @@
         config_file: path to a json configuration file
         step: integer between 1 and 5 specifying which step to run. Default
         value is None. In that case all the steps are run.
-    """
+    """    
+
     if clusterMode == 'list_jobs':
         list_jobs(config_file, step)
     elif clusterMode == 'job':
         cfg['omp_num_threads'] = 1
-<<<<<<< HEAD
         execute_job(config_file,misc)
-=======
-        execute_job(config_file, misc[0], int(misc[1]))
->>>>>>> 2fbc941d
     else:
         # determine which steps to run
         steps = [step] if step else [1, 2, 3, 4, 5, 6, 7]
@@ -481,12 +442,7 @@
         # initialization (has to be done whatever the queried steps)
         initialization.init_dirs_srtm(config_file)
         tiles_full_info = initialization.init_tiles_full_info(config_file)
-<<<<<<< HEAD
-        
-=======
-        show_progress.total = len(tiles_full_info)
         print_elapsed_time.t0 = datetime.datetime.now()
->>>>>>> 2fbc941d
 
         # multiprocessing setup
         nb_workers = multiprocessing.cpu_count()  # nb of available cores
@@ -513,17 +469,12 @@
             print '\nprocessing tiles...'
             show_progress.total = len(tiles_full_info)
             launch_parallel_calls(process_tile, tiles_full_info, nb_workers)
-<<<<<<< HEAD
-            print "Elapsed time:", datetime.timedelta(seconds=int(time.time() - t0))
+            print_elapsed_time()
            
-=======
-            print_elapsed_time()
-
->>>>>>> 2fbc941d
         if 5 in steps:
             print '\ncomputing global extent...'
             global_extent(tiles_full_info)
-            print "Elapsed time:", datetime.timedelta(seconds=int(time.time() - t0))
+            print_elapsed_time()
            
         if 6 in steps:
             print '\ncompute dsm...'
@@ -532,13 +483,13 @@
                 args.append([cfg['dsm_nb_tiles'],i])
             show_progress.total = cfg['dsm_nb_tiles']
             launch_parallel_calls(compute_dsm,args,nb_workers)
-            print "Elapsed time:", datetime.timedelta(seconds=int(time.time() - t0))
+            print_elapsed_time()
 
         if 7 in steps:
             print '\nglobal finalization...'
             global_finalization(tiles_full_info)
             print_elapsed_time()
-
+        
     # cleanup
     common.garbage_cleanup()
 
@@ -546,14 +497,11 @@
 if __name__ == '__main__':
 
     error = False
-<<<<<<< HEAD
     steps=[1,2,3,4,5,6,7]
-=======
-    steps = [1, 2, 3, 4, 5]
->>>>>>> 2fbc941d
 
     if len(sys.argv) < 2:
         error = True
+        
     elif sys.argv[1].endswith(".json"):
         if len(sys.argv) == 2:
             main(sys.argv[1])
@@ -570,14 +518,9 @@
                     main(sys.argv[2], int(sys.argv[3]), 'list_jobs')
                 else:
                     error = True
-<<<<<<< HEAD
 
             if sys.argv[1] == 'job': 
                 if len(sys.argv) >= 5 and int(sys.argv[4]) in steps:
-=======
-            if sys.argv[1] == 'job':
-                if len(sys.argv) == 5 and int(sys.argv[4]) in steps:
->>>>>>> 2fbc941d
                     main(sys.argv[2], None, 'job', sys.argv[3:])
                 else:
                     error = True
@@ -589,31 +532,21 @@
             2: preprocessing (tilewise sift, local pointing correction)
             3: global-pointing
             4: processing (tilewise rectification, matching and triangulation)
-<<<<<<< HEAD
             5: global-extent
             6: compute dsm from ply files (one per tile)
             7: finalization
             Launches the s2p pipeline.
-=======
-            5: finalization
-            Launch the s2p pipeline.
->>>>>>> 2fbc941d
 
           > %s list_jobs config.json step (integer between 2 and 7)
             Return the list of jobs for a specific step.
 
-<<<<<<< HEAD
           > %s job config.json tile_dir step (integer between 2 and 7)
             Run a specific job defined by a json string. This mode allows to run jobs returned
             by the list_jobs running mode.
-=======
-          > %s job config.json tile_dir step (integer between 2 and 5)
-            Run a specific job defined by a json string. This mode allows to run
-            jobs returned by the list_jobs running mode.
->>>>>>> 2fbc941d
 
 
           All the parameters, paths to input and output files, are defined in
           the json configuration file.
+          
         """ % (sys.argv[0], sys.argv[0], sys.argv[0])
         sys.exit(1)