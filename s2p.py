--- conflicted
+++ resolved
@@ -350,11 +350,6 @@
         while common.garbage:
             common.run('rm ' + common.garbage.pop())
 
-<<<<<<< HEAD
-    return
-
-=======
->>>>>>> 4906b50d
 
 def process_triplet(out_dir, img1, rpc1, img2, rpc2, img3, rpc3, x=None, y=None,
                     w=None, h=None, thresh=3, tile_w=None, tile_h=None,
